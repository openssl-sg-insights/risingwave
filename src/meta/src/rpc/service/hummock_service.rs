// Copyright 2022 Singularity Data
//
// Licensed under the Apache License, Version 2.0 (the "License");
// you may not use this file except in compliance with the License.
// You may obtain a copy of the License at
//
// http://www.apache.org/licenses/LICENSE-2.0
//
// Unless required by applicable law or agreed to in writing, software
// distributed under the License is distributed on an "AS IS" BASIS,
// WITHOUT WARRANTIES OR CONDITIONS OF ANY KIND, either express or implied.
// See the License for the specific language governing permissions and
// limitations under the License.

use std::collections::HashSet;
use std::time::Duration;

use itertools::Itertools;
use risingwave_common::catalog::{TableId, NON_RESERVED_PG_CATALOG_TABLE_ID};
use risingwave_pb::hummock::hummock_manager_service_server::HummockManagerService;
use risingwave_pb::hummock::*;
use tonic::{Request, Response, Status};

use crate::hummock::compaction::ManualCompactionOption;
use crate::hummock::compaction_group::manager::CompactionGroupManagerRef;
use crate::hummock::{
    CompactionResumeTrigger, CompactorManagerRef, HummockManagerRef, VacuumManagerRef,
};
use crate::manager::FragmentManagerRef;
use crate::rpc::service::RwReceiverStream;
use crate::storage::MetaStore;
use crate::MetaError;

pub struct HummockServiceImpl<S>
where
    S: MetaStore,
{
    hummock_manager: HummockManagerRef<S>,
    compactor_manager: CompactorManagerRef,
    vacuum_manager: VacuumManagerRef<S>,
    compaction_group_manager: CompactionGroupManagerRef<S>,
    fragment_manager: FragmentManagerRef<S>,
}

impl<S> HummockServiceImpl<S>
where
    S: MetaStore,
{
    pub fn new(
        hummock_manager: HummockManagerRef<S>,
        compactor_manager: CompactorManagerRef,
        vacuum_trigger: VacuumManagerRef<S>,
        compaction_group_manager: CompactionGroupManagerRef<S>,
        fragment_manager: FragmentManagerRef<S>,
    ) -> Self {
        HummockServiceImpl {
            hummock_manager,
            compactor_manager,
            vacuum_manager: vacuum_trigger,
            compaction_group_manager,
            fragment_manager,
        }
    }
}

#[async_trait::async_trait]
impl<S> HummockManagerService for HummockServiceImpl<S>
where
    S: MetaStore,
{
    type SubscribeCompactTasksStream = RwReceiverStream<SubscribeCompactTasksResponse>;

    async fn unpin_version_before(
        &self,
        request: Request<UnpinVersionBeforeRequest>,
    ) -> Result<Response<UnpinVersionBeforeResponse>, Status> {
        let req = request.into_inner();
        self.hummock_manager
            .unpin_version_before(req.context_id, req.unpin_version_before)
            .await?;
        Ok(Response::new(UnpinVersionBeforeResponse { status: None }))
    }

    async fn get_current_version(
        &self,
        _request: Request<GetCurrentVersionRequest>,
    ) -> Result<Response<GetCurrentVersionResponse>, Status> {
        let current_version = self.hummock_manager.get_current_version().await;
        Ok(Response::new(GetCurrentVersionResponse {
            status: None,
            current_version: Some(current_version),
        }))
    }

    async fn reset_current_version(
        &self,
        _request: Request<ResetCurrentVersionRequest>,
    ) -> Result<Response<ResetCurrentVersionResponse>, Status> {
        let old_version = self.hummock_manager.reset_current_version().await?;
        Ok(Response::new(ResetCurrentVersionResponse {
            old_version: Some(old_version),
        }))
    }

    async fn replay_version_delta(
        &self,
        request: Request<ReplayVersionDeltaRequest>,
    ) -> Result<Response<ReplayVersionDeltaResponse>, Status> {
        let req = request.into_inner();
        let (version, compaction_groups) = self
            .hummock_manager
            .replay_version_delta(req.version_delta_id)
            .await?;
        Ok(Response::new(ReplayVersionDeltaResponse {
            version: Some(version),
            modified_compaction_groups: compaction_groups,
        }))
    }

    async fn trigger_compaction_deterministic(
        &self,
        request: Request<TriggerCompactionDeterministicRequest>,
    ) -> Result<Response<TriggerCompactionDeterministicResponse>, Status> {
        let req = request.into_inner();
        self.hummock_manager
            .trigger_compaction_deterministic(req.version_id, req.compaction_groups)
            .await?;
        Ok(Response::new(TriggerCompactionDeterministicResponse {}))
    }

    async fn disable_commit_epoch(
        &self,
        _request: Request<DisableCommitEpochRequest>,
    ) -> Result<Response<DisableCommitEpochResponse>, Status> {
        let version = self.hummock_manager.disable_commit_epoch().await;
        Ok(Response::new(DisableCommitEpochResponse {
            current_version: Some(version),
        }))
    }

    async fn list_version_deltas(
        &self,
        request: Request<ListVersionDeltasRequest>,
    ) -> Result<Response<ListVersionDeltasResponse>, Status> {
        let req = request.into_inner();
        let version_deltas = self
            .hummock_manager
            .list_version_deltas(req.start_id, req.num_limit)
            .await?;
        let resp = ListVersionDeltasResponse {
            version_deltas: Some(version_deltas),
        };
        Ok(Response::new(resp))
    }

    async fn report_compaction_tasks(
        &self,
        request: Request<ReportCompactionTasksRequest>,
    ) -> Result<Response<ReportCompactionTasksResponse>, Status> {
        let req = request.into_inner();
        match req.compact_task {
            None => Ok(Response::new(ReportCompactionTasksResponse {
                status: None,
            })),
            Some(mut compact_task) => {
                self.hummock_manager
                    .report_compact_task(req.context_id, &mut compact_task)
                    .await?;
                Ok(Response::new(ReportCompactionTasksResponse {
                    status: None,
                }))
            }
        }
    }

    async fn pin_specific_snapshot(
        &self,
        request: Request<PinSpecificSnapshotRequest>,
    ) -> Result<Response<PinSnapshotResponse>, Status> {
        let req = request.into_inner();
        let hummock_snapshot = self
            .hummock_manager
            .pin_specific_snapshot(req.context_id, req.epoch)
            .await?;
        Ok(Response::new(PinSnapshotResponse {
            status: None,
            snapshot: Some(hummock_snapshot),
        }))
    }

    async fn pin_snapshot(
        &self,
        request: Request<PinSnapshotRequest>,
    ) -> Result<Response<PinSnapshotResponse>, Status> {
        let req = request.into_inner();
        let hummock_snapshot = self.hummock_manager.pin_snapshot(req.context_id).await?;
        Ok(Response::new(PinSnapshotResponse {
            status: None,
            snapshot: Some(hummock_snapshot),
        }))
    }

    async fn unpin_snapshot(
        &self,
        request: Request<UnpinSnapshotRequest>,
    ) -> Result<Response<UnpinSnapshotResponse>, Status> {
        let req = request.into_inner();
        self.hummock_manager.unpin_snapshot(req.context_id).await?;
        Ok(Response::new(UnpinSnapshotResponse { status: None }))
    }

    async fn unpin_snapshot_before(
        &self,
        request: Request<UnpinSnapshotBeforeRequest>,
    ) -> Result<Response<UnpinSnapshotBeforeResponse>, Status> {
        let req = request.into_inner();
        self.hummock_manager
            .unpin_snapshot_before(req.context_id, req.min_snapshot.unwrap())
            .await?;
        Ok(Response::new(UnpinSnapshotBeforeResponse { status: None }))
    }

    async fn get_new_sst_ids(
        &self,
        request: Request<GetNewSstIdsRequest>,
    ) -> Result<Response<GetNewSstIdsResponse>, Status> {
        let sst_id_range = self
            .hummock_manager
            .get_new_sst_ids(request.into_inner().number)
            .await?;
        Ok(Response::new(GetNewSstIdsResponse {
            status: None,
            start_id: sst_id_range.start_id,
            end_id: sst_id_range.end_id,
        }))
    }

    async fn subscribe_compact_tasks(
        &self,
        request: Request<SubscribeCompactTasksRequest>,
    ) -> Result<Response<Self::SubscribeCompactTasksStream>, Status> {
        let req = request.into_inner();
        let context_id = req.context_id;
        // check_context and add_compactor as a whole is not atomic, but compactor_manager will
        // remove invalid compactor eventually.
        if !self.hummock_manager.check_context(context_id).await {
            return Err(Status::new(
                tonic::Code::Internal,
                format!("invalid hummock context {}", context_id),
            ));
        }
        let rx = self
            .compactor_manager
            .add_compactor(context_id, req.max_concurrent_task_number);
        // Trigger compaction on all compaction groups.
        for cg_id in self
            .hummock_manager
            .compaction_group_manager()
            .compaction_group_ids()
            .await
        {
            if let Err(e) = self.hummock_manager.try_send_compaction_request(cg_id) {
                tracing::warn!(
                    "Failed to schedule compaction for compaction group {}. {}",
                    cg_id,
                    e
                );
            }
        }
        self.hummock_manager
            .try_resume_compaction(CompactionResumeTrigger::CompactorAddition { context_id });
        Ok(Response::new(RwReceiverStream::new(rx)))
    }

    // TODO: convert this into a stream.
    async fn report_compaction_task_progress(
        &self,
        request: Request<ReportCompactionTaskProgressRequest>,
    ) -> Result<Response<ReportCompactionTaskProgressResponse>, Status> {
        let req = request.into_inner();
        self.compactor_manager
            .update_task_heartbeats(req.context_id, &req.progress);
        Ok(Response::new(ReportCompactionTaskProgressResponse {
            status: None,
        }))
    }

    async fn report_vacuum_task(
        &self,
        request: Request<ReportVacuumTaskRequest>,
    ) -> Result<Response<ReportVacuumTaskResponse>, Status> {
        if let Some(vacuum_task) = request.into_inner().vacuum_task {
            self.vacuum_manager.report_vacuum_task(vacuum_task).await?;
        }
        sync_point::sync_point!("AFTER_REPORT_VACUUM");
        Ok(Response::new(ReportVacuumTaskResponse { status: None }))
    }

    async fn get_compaction_groups(
        &self,
        _request: Request<GetCompactionGroupsRequest>,
    ) -> Result<Response<GetCompactionGroupsResponse>, Status> {
        let resp = GetCompactionGroupsResponse {
            status: None,
            compaction_groups: self
                .compaction_group_manager
                .compaction_groups()
                .await
                .iter()
                .map(|cg| cg.into())
                .collect(),
        };
        Ok(Response::new(resp))
    }

    async fn trigger_manual_compaction(
        &self,
        request: Request<TriggerManualCompactionRequest>,
    ) -> Result<Response<TriggerManualCompactionResponse>, Status> {
        let request = request.into_inner();
        let compaction_group_id = request.compaction_group_id;
        let mut option = ManualCompactionOption {
            level: request.level as usize,
            sst_ids: request.sst_ids,
            ..Default::default()
        };

        // rewrite the key_range
        match request.key_range {
            Some(key_range) => {
                option.key_range = key_range;
            }

            None => {
                option.key_range = KeyRange {
                    inf: true,
                    ..Default::default()
                }
            }
        }

        // get internal_table_id by fragment_manager
        if request.table_id >= NON_RESERVED_PG_CATALOG_TABLE_ID as u32 {
            // We need to make sure to use the correct table_id to filter sst
            let table_id = TableId::new(request.table_id);
            if let Ok(table_fragment) = self
                .fragment_manager
                .select_table_fragments_by_table_id(&table_id)
                .await
            {
                option.internal_table_id = HashSet::from_iter(table_fragment.all_table_ids());
            }
        }

        assert!(option
            .internal_table_id
            .iter()
            .all(|table_id| *table_id >= (NON_RESERVED_PG_CATALOG_TABLE_ID as u32)),);

        tracing::info!(
            "Try trigger_manual_compaction compaction_group_id {} option {:?}",
            compaction_group_id,
            &option
        );

        self.hummock_manager
            .trigger_manual_compaction(compaction_group_id, option)
            .await?;

        Ok(Response::new(TriggerManualCompactionResponse {
            status: None,
        }))
    }

    async fn get_epoch(
        &self,
        _request: Request<GetEpochRequest>,
    ) -> Result<Response<GetEpochResponse>, Status> {
        let hummock_snapshot = self.hummock_manager.get_last_epoch()?;
        Ok(Response::new(GetEpochResponse {
            status: None,
            snapshot: Some(hummock_snapshot),
        }))
    }

    async fn report_full_scan_task(
        &self,
        request: Request<ReportFullScanTaskRequest>,
    ) -> Result<Response<ReportFullScanTaskResponse>, Status> {
        let vacuum_manager = self.vacuum_manager.clone();
        // The following operation takes some time, so we do it in dedicated task and responds the
        // RPC immediately.
        tokio::spawn(async move {
            match vacuum_manager
                .complete_full_gc(request.into_inner().sst_ids)
                .await
            {
                Ok(number) => {
                    tracing::info!("Full GC results {} SSTs to delete", number);
                }
                Err(e) => {
                    tracing::warn!("Full GC SST failed: {:#?}", e);
                }
            }
        });
        Ok(Response::new(ReportFullScanTaskResponse { status: None }))
    }

    async fn trigger_full_gc(
        &self,
        request: Request<TriggerFullGcRequest>,
    ) -> Result<Response<TriggerFullGcResponse>, Status> {
        self.vacuum_manager
            .start_full_gc(Duration::from_secs(
                request.into_inner().sst_retention_time_sec,
            ))
            .await
            .map_err(MetaError::from)?;
        Ok(Response::new(TriggerFullGcResponse { status: None }))
    }

    async fn rise_ctl_get_pinned_versions_summary(
        &self,
        _request: Request<RiseCtlGetPinnedVersionsSummaryRequest>,
    ) -> Result<Response<RiseCtlGetPinnedVersionsSummaryResponse>, Status> {
        let pinned_versions = self.hummock_manager.list_pinned_version().await;
        let workers = self
            .hummock_manager
            .list_workers(&pinned_versions.iter().map(|v| v.context_id).collect_vec())
            .await;
        Ok(Response::new(RiseCtlGetPinnedVersionsSummaryResponse {
            summary: Some(PinnedVersionsSummary {
                pinned_versions,
                workers,
            }),
        }))
    }

    async fn rise_ctl_get_pinned_snapshots_summary(
        &self,
        _request: Request<RiseCtlGetPinnedSnapshotsSummaryRequest>,
    ) -> Result<Response<RiseCtlGetPinnedSnapshotsSummaryResponse>, Status> {
        let pinned_snapshots = self.hummock_manager.list_pinned_snapshot().await;
        let workers = self
            .hummock_manager
            .list_workers(&pinned_snapshots.iter().map(|p| p.context_id).collect_vec())
            .await;
        Ok(Response::new(RiseCtlGetPinnedSnapshotsSummaryResponse {
            summary: Some(PinnedSnapshotsSummary {
                pinned_snapshots,
                workers,
            }),
        }))
    }

<<<<<<< HEAD
    async fn rise_ctl_set_write_limiter_threshold(
        &self,
        request: Request<RiseCtlSetWriteLimiterThresholdRequest>,
    ) -> Result<Response<RiseCtlSetWriteLimiterThresholdResponse>, Status> {
        let threshold = request.into_inner().threshold.unwrap();
        self.hummock_manager
            .set_write_limiter_threshold(threshold)
            .await?;
        Ok(Response::new(RiseCtlSetWriteLimiterThresholdResponse {}))
=======
    async fn get_assigned_compact_task_num(
        &self,
        _request: Request<GetAssignedCompactTaskNumRequest>,
    ) -> Result<Response<GetAssignedCompactTaskNumResponse>, Status> {
        let num_tasks = self.hummock_manager.get_assigned_compact_task_num().await;
        Ok(Response::new(GetAssignedCompactTaskNumResponse {
            num_tasks: num_tasks as u32,
        }))
>>>>>>> 3cf992f0
    }
}<|MERGE_RESOLUTION|>--- conflicted
+++ resolved
@@ -453,17 +453,6 @@
         }))
     }
 
-<<<<<<< HEAD
-    async fn rise_ctl_set_write_limiter_threshold(
-        &self,
-        request: Request<RiseCtlSetWriteLimiterThresholdRequest>,
-    ) -> Result<Response<RiseCtlSetWriteLimiterThresholdResponse>, Status> {
-        let threshold = request.into_inner().threshold.unwrap();
-        self.hummock_manager
-            .set_write_limiter_threshold(threshold)
-            .await?;
-        Ok(Response::new(RiseCtlSetWriteLimiterThresholdResponse {}))
-=======
     async fn get_assigned_compact_task_num(
         &self,
         _request: Request<GetAssignedCompactTaskNumRequest>,
@@ -472,6 +461,5 @@
         Ok(Response::new(GetAssignedCompactTaskNumResponse {
             num_tasks: num_tasks as u32,
         }))
->>>>>>> 3cf992f0
     }
 }