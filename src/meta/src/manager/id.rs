// Copyright 2022 Singularity Data
//
// Licensed under the Apache License, Version 2.0 (the "License");
// you may not use this file except in compliance with the License.
// You may obtain a copy of the License at
//
// http://www.apache.org/licenses/LICENSE-2.0
//
// Unless required by applicable law or agreed to in writing, software
// distributed under the License is distributed on an "AS IS" BASIS,
// WITHOUT WARRANTIES OR CONDITIONS OF ANY KIND, either express or implied.
// See the License for the specific language governing permissions and
// limitations under the License.

use std::sync::atomic::{AtomicI32, Ordering};
use std::sync::Arc;

use risingwave_common::catalog::{NON_RESERVED_PG_CATALOG_TABLE_ID, NON_RESERVED_USER_ID};
use risingwave_common::error::Result;
use tokio::sync::RwLock;

use crate::cluster::META_NODE_ID;
use crate::storage::{self, MetaStore, DEFAULT_COLUMN_FAMILY};

pub const ID_PREALLOCATE_INTERVAL: i32 = 1000;

pub type Id = i32;

// TODO: remove unnecessary async trait.
#[async_trait::async_trait]
pub trait IdGenerator: Sync + Send + 'static {
    /// Generate a batch of identities.
    /// The valid id range will be [result_id, result_id + interval)
    async fn generate_interval(&self, interval: i32) -> Result<Id>;

    /// Generate an identity.
    async fn generate(&self) -> Result<Id> {
        self.generate_interval(1).await
    }
}

/// [`StoredIdGenerator`] implements id generator using metastore.
pub struct StoredIdGenerator<S> {
    meta_store: Arc<S>,
    category_gen_key: String,
    current_id: AtomicI32,
    next_allocate_id: RwLock<Id>,
}

impl<S> StoredIdGenerator<S>
where
    S: MetaStore,
{
    pub async fn new(meta_store: Arc<S>, category: &str, start: Option<Id>) -> Self {
        let category_gen_key = format!("{}_id_next_generator", category);
        let res = meta_store
            .get_cf(DEFAULT_COLUMN_FAMILY, category_gen_key.as_bytes())
            .await;
        let current_id = match res {
            Ok(value) => i32::from_be_bytes(value.as_slice().try_into().unwrap()),
            Err(storage::Error::ItemNotFound(_)) => start.unwrap_or(0),
            Err(e) => panic!("{:?}", e),
        };

        let next_allocate_id = current_id + ID_PREALLOCATE_INTERVAL;
        if let Err(err) = meta_store
            .put_cf(
                DEFAULT_COLUMN_FAMILY,
                category_gen_key.clone().into_bytes(),
                next_allocate_id.to_be_bytes().to_vec(),
            )
            .await
        {
            panic!("{:?}", err)
        }

        StoredIdGenerator {
            meta_store,
            category_gen_key,
            current_id: AtomicI32::new(current_id),
            next_allocate_id: RwLock::new(next_allocate_id),
        }
    }
}

#[async_trait::async_trait]
impl<S> IdGenerator for StoredIdGenerator<S>
where
    S: MetaStore,
{
    async fn generate_interval(&self, interval: i32) -> Result<Id> {
        let id = self.current_id.fetch_add(interval, Ordering::Relaxed);
        let next_allocate_id = { *self.next_allocate_id.read().await };
        if id + interval > next_allocate_id {
            let mut next = self.next_allocate_id.write().await;
            if id + interval > *next {
                let weight = num_integer::Integer::div_ceil(
                    &(id + interval - *next),
                    &ID_PREALLOCATE_INTERVAL,
                );
                let next_allocate_id = *next + ID_PREALLOCATE_INTERVAL * weight;
                self.meta_store
                    .put_cf(
                        DEFAULT_COLUMN_FAMILY,
                        self.category_gen_key.clone().into_bytes(),
                        next_allocate_id.to_be_bytes().to_vec(),
                    )
                    .await?;
                *next = next_allocate_id;
            }
        }

        Ok(id)
    }
}

type IdCategoryType = u8;

// TODO: Use enum to replace this once [feature(adt_const_params)](https://github.com/rust-lang/rust/issues/95174) get completed.
#[expect(non_snake_case, non_upper_case_globals)]
pub mod IdCategory {
    use super::IdCategoryType;

    #[cfg(test)]
    pub const Test: IdCategoryType = 0;
    pub const Database: IdCategoryType = 1;
    pub const Schema: IdCategoryType = 2;
    pub const Table: IdCategoryType = 3;
    pub const Worker: IdCategoryType = 4;
    pub const Fragment: IdCategoryType = 5;
    pub const Actor: IdCategoryType = 6;
    pub const HummockSnapshot: IdCategoryType = 7;
    pub const HummockSstableId: IdCategoryType = 8;
    pub const ParallelUnit: IdCategoryType = 9;
    pub const Source: IdCategoryType = 10;
    pub const HummockCompactionTask: IdCategoryType = 11;
<<<<<<< HEAD
    pub const Sink: IdCategoryType = 12;
=======
    pub const User: IdCategoryType = 12;
>>>>>>> 2aab7853
}

pub type IdGeneratorManagerRef<S> = Arc<IdGeneratorManager<S>>;

/// [`IdGeneratorManager`] manages id generators in all categories,
/// which defined as [`IdCategory`] in [`meta.proto`].
pub struct IdGeneratorManager<S> {
    #[cfg(test)]
    test: Arc<StoredIdGenerator<S>>,
    database: Arc<StoredIdGenerator<S>>,
    schema: Arc<StoredIdGenerator<S>>,
    table: Arc<StoredIdGenerator<S>>,
    sink: Arc<StoredIdGenerator<S>>,
    worker: Arc<StoredIdGenerator<S>>,
    fragment: Arc<StoredIdGenerator<S>>,
    actor: Arc<StoredIdGenerator<S>>,
    user: Arc<StoredIdGenerator<S>>,
    hummock_snapshot: Arc<StoredIdGenerator<S>>,
    hummock_ss_table_id: Arc<StoredIdGenerator<S>>,
    hummock_compaction_task: Arc<StoredIdGenerator<S>>,
    parallel_unit: Arc<StoredIdGenerator<S>>,
}

impl<S> IdGeneratorManager<S>
where
    S: MetaStore,
{
    pub async fn new(meta_store: Arc<S>) -> Self {
        Self {
            #[cfg(test)]
            test: Arc::new(StoredIdGenerator::new(meta_store.clone(), "test", None).await),
            database: Arc::new(StoredIdGenerator::new(meta_store.clone(), "database", None).await),
            schema: Arc::new(StoredIdGenerator::new(meta_store.clone(), "schema", None).await),
            table: Arc::new(
                StoredIdGenerator::new(
                    meta_store.clone(),
                    "table",
                    Some(NON_RESERVED_PG_CATALOG_TABLE_ID),
                )
                .await,
            ),
            sink: Arc::new(StoredIdGenerator::new(meta_store.clone(), "sink", None).await),
            worker: Arc::new(
                StoredIdGenerator::new(meta_store.clone(), "worker", Some(META_NODE_ID as i32 + 1))
                    .await,
            ),
            fragment: Arc::new(
                StoredIdGenerator::new(meta_store.clone(), "fragment", Some(1)).await,
            ),
            actor: Arc::new(StoredIdGenerator::new(meta_store.clone(), "actor", Some(1)).await),
            user: Arc::new(
                StoredIdGenerator::new(meta_store.clone(), "user", Some(NON_RESERVED_USER_ID))
                    .await,
            ),
            hummock_snapshot: Arc::new(
                StoredIdGenerator::new(meta_store.clone(), "hummock_snapshot", Some(1)).await,
            ),
            hummock_ss_table_id: Arc::new(
                StoredIdGenerator::new(meta_store.clone(), "hummock_ss_table_id", Some(1)).await,
            ),
            hummock_compaction_task: Arc::new(
                StoredIdGenerator::new(meta_store.clone(), "hummock_compaction_task", Some(1))
                    .await,
            ),
            parallel_unit: Arc::new(
                StoredIdGenerator::new(meta_store.clone(), "parallel_unit", None).await,
            ),
        }
    }

    const fn get<const C: IdCategoryType>(&self) -> &Arc<StoredIdGenerator<S>> {
        match C {
            #[cfg(test)]
            IdCategory::Test => &self.test,
            IdCategory::Database => &self.database,
            IdCategory::Schema => &self.schema,
            IdCategory::Table => &self.table,
            IdCategory::Sink => &self.sink,
            IdCategory::Fragment => &self.fragment,
            IdCategory::Actor => &self.actor,
            IdCategory::User => &self.user,
            IdCategory::HummockSnapshot => &self.hummock_snapshot,
            IdCategory::Worker => &self.worker,
            IdCategory::HummockSstableId => &self.hummock_ss_table_id,
            IdCategory::ParallelUnit => &self.parallel_unit,
            IdCategory::HummockCompactionTask => &self.hummock_compaction_task,
            _ => unreachable!(),
        }
    }

    /// [`Self::generate`] function generates id as `current_id`.
    pub async fn generate<const C: IdCategoryType>(&self) -> Result<Id> {
        self.get::<C>().generate().await
    }

    /// [`Self::generate_interval`] function generates ids as [`current_id`, `current_id` +
    /// interval), the next id will be `current_id` + interval.
    pub async fn generate_interval<const C: IdCategoryType>(&self, interval: i32) -> Result<Id> {
        self.get::<C>().generate_interval(interval).await
    }
}

#[cfg(test)]
mod tests {
    use std::sync::Arc;

    use futures::future;

    use super::*;
    use crate::storage::MemStore;

    #[tokio::test]
    async fn test_id_generator() -> Result<()> {
        let meta_store = Arc::new(MemStore::default());
        let id_generator = StoredIdGenerator::new(meta_store.clone(), "default", None).await;
        let ids = future::join_all((0..10000).map(|_i| {
            let id_generator = &id_generator;
            async move { id_generator.generate().await }
        }))
        .await
        .into_iter()
        .collect::<Result<Vec<_>>>()?;
        assert_eq!(ids, (0..10000).collect::<Vec<_>>());

        let id_generator_two = StoredIdGenerator::new(meta_store.clone(), "default", None).await;
        let ids = future::join_all((0..10000).map(|_i| {
            let id_generator = &id_generator_two;
            async move { id_generator.generate().await }
        }))
        .await
        .into_iter()
        .collect::<Result<Vec<_>>>()?;
        assert_eq!(ids, (10000..20000).collect::<Vec<_>>());

        let id_generator_three = StoredIdGenerator::new(meta_store.clone(), "table", None).await;
        let ids = future::join_all((0..10000).map(|_i| {
            let id_generator = &id_generator_three;
            async move { id_generator.generate().await }
        }))
        .await
        .into_iter()
        .collect::<Result<Vec<_>>>()?;
        assert_eq!(ids, (0..10000).collect::<Vec<_>>());

        let actor_id_generator = StoredIdGenerator::new(meta_store.clone(), "actor", Some(1)).await;
        let ids = future::join_all((0..100).map(|_i| {
            let id_generator = &actor_id_generator;
            async move { id_generator.generate_interval(100).await }
        }))
        .await
        .into_iter()
        .collect::<Result<Vec<_>>>()?;

        let vec_expect = (0..100).map(|e| e * 100 + 1).collect::<Vec<_>>();
        assert_eq!(ids, vec_expect);

        let actor_id_generator_two = StoredIdGenerator::new(meta_store, "actor", None).await;
        let ids = future::join_all((0..100).map(|_i| {
            let id_generator = &actor_id_generator_two;
            async move { id_generator.generate_interval(10).await }
        }))
        .await
        .into_iter()
        .collect::<Result<Vec<_>>>()?;

        let vec_expect = (0..100).map(|e| 10001 + e * 10).collect::<Vec<_>>();
        assert_eq!(ids, vec_expect);

        Ok(())
    }

    #[tokio::test]
    async fn test_id_generator_manager() -> Result<()> {
        let meta_store = Arc::new(MemStore::default());
        let manager = IdGeneratorManager::new(meta_store.clone()).await;
        let ids = future::join_all((0..10000).map(|_i| {
            let manager = &manager;
            async move { manager.generate::<{ IdCategory::Test }>().await }
        }))
        .await
        .into_iter()
        .collect::<Result<Vec<_>>>()?;
        assert_eq!(ids, (0..10000).collect::<Vec<_>>());

        let ids = future::join_all((0..100).map(|_i| {
            let manager = &manager;
            async move {
                manager
                    .generate_interval::<{ IdCategory::Actor }>(9999)
                    .await
            }
        }))
        .await
        .into_iter()
        .collect::<Result<Vec<_>>>()?;
        let vec_expect = (0..100).map(|e| e * 9999 + 1).collect::<Vec<_>>();
        assert_eq!(ids, vec_expect);

        let manager = IdGeneratorManager::new(meta_store).await;
        let id = manager
            .generate_interval::<{ IdCategory::Actor }>(10)
            .await?;
        assert_eq!(id, 1000001);

        Ok(())
    }
}<|MERGE_RESOLUTION|>--- conflicted
+++ resolved
@@ -134,11 +134,8 @@
     pub const ParallelUnit: IdCategoryType = 9;
     pub const Source: IdCategoryType = 10;
     pub const HummockCompactionTask: IdCategoryType = 11;
-<<<<<<< HEAD
-    pub const Sink: IdCategoryType = 12;
-=======
     pub const User: IdCategoryType = 12;
->>>>>>> 2aab7853
+    pub const Sink: IdCategoryType = 13;
 }
 
 pub type IdGeneratorManagerRef<S> = Arc<IdGeneratorManager<S>>;
