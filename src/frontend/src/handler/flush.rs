--- conflicted
+++ resolved
@@ -20,13 +20,8 @@
 pub(super) async fn handle_flush(context: OptimizerContext) -> Result<PgResponse> {
     let client = context.session_ctx.env().meta_client();
     // The returned epoch >= epoch for flush, but it is okay.
-<<<<<<< HEAD
-    let max_committed_epoch = client.flush(true).await?;
-    // Update max committed epoch to ensure read-after-write correctness.
-=======
-    let snapshot = client.flush().await?;
+    let snapshot = client.flush(true).await?;
     // Update max epoch to ensure read-after-write correctness.
->>>>>>> 9cd73e12
     context
         .session_ctx
         .env()
