--- conflicted
+++ resolved
@@ -29,7 +29,6 @@
 
 use super::{QueryExecutionInfoRef, QueryResultFetcher, StageEvent};
 use crate::catalog::catalog_service::CatalogReader;
-use crate::handler::query::get_batch_query_epoch;
 use crate::scheduler::distributed::query::QueryMessage::Stage;
 use crate::scheduler::distributed::stage::StageEvent::ScheduledRoot;
 use crate::scheduler::distributed::StageEvent::Scheduled;
@@ -208,17 +207,10 @@
                 .map(|s| stage_executions[s].clone())
                 .collect::<Vec<Arc<StageExecution>>>();
 
-            let batch_query_epoch = get_batch_query_epoch(
-                &pinned_snapshot.snapshot,
-                context.session.config().only_checkpoint_visible(),
-            );
             let stage_exec = Arc::new(StageExecution::new(
-<<<<<<< HEAD
-                batch_query_epoch,
-=======
                 // TODO: Add support to use current epoch when needed
-                pinned_snapshot.get_committed_epoch(),
->>>>>>> 263112a1
+                pinned_snapshot
+                    .get_batch_query_epoch(context.session.config().only_checkpoint_visible()),
                 self.query.stage_graph.stages[&stage_id].clone(),
                 worker_node_manager.clone(),
                 self.shutdown_tx.clone(),
