// Copyright 2022 Singularity Data
//
// Licensed under the Apache License, Version 2.0 (the "License");
// you may not use this file except in compliance with the License.
// You may obtain a copy of the License at
//
// http://www.apache.org/licenses/LICENSE-2.0
//
// Unless required by applicable law or agreed to in writing, software
// distributed under the License is distributed on an "AS IS" BASIS,
// WITHOUT WARRANTIES OR CONDITIONS OF ANY KIND, either express or implied.
// See the License for the specific language governing permissions and
// limitations under the License.

use std::ops::Bound;

use itertools::Itertools;
use risingwave_common::catalog::TableId;
use risingwave_hummock_sdk::key::key_with_epoch;
use risingwave_meta::hummock::test_utils::setup_compute_env;
<<<<<<< HEAD
use risingwave_pb::hummock::SstableInfo;
use risingwave_storage::hummock::iterator::test_utils::iterator_test_table_key_of;
=======
use risingwave_pb::hummock::{KeyRange, SstableInfo};
use risingwave_storage::hummock::iterator::test_utils::iterator_test_key_of_epoch;
>>>>>>> c9116100
use risingwave_storage::hummock::shared_buffer::shared_buffer_batch::SharedBufferBatch;
use risingwave_storage::hummock::store::memtable::ImmutableMemtable;
use risingwave_storage::hummock::store::version::{
    HummockReadVersion, StagingData, StagingSstableInfo, VersionUpdate,
};
use risingwave_storage::hummock::test_utils::gen_dummy_batch;

use crate::test_utils::prepare_first_valid_version;

#[tokio::test]
async fn test_read_version_basic() {
    let (env, hummock_manager_ref, _cluster_manager_ref, worker_node) =
        setup_compute_env(8080).await;

    let (pinned_version, _, _) =
        prepare_first_valid_version(env, hummock_manager_ref, worker_node).await;

    let mut read_version = HummockReadVersion::new(pinned_version);
    let mut epoch = 1;
    let table_id = 0;

    {
        // single imm
        let kv_pairs = gen_dummy_batch();
        let imm = SharedBufferBatch::build_shared_buffer_batch(
            epoch,
            kv_pairs,
            TableId::from(table_id),
            None,
        )
        .await;

        read_version.update(VersionUpdate::Staging(StagingData::ImmMem(imm)));

        let key = iterator_test_table_key_of(0);
        let key_range = (Bound::Included(key.to_vec()), Bound::Included(key.to_vec()));

        let (staging_imm_iter, staging_sst_iter) =
            read_version
                .staging()
                .prune_overlap(epoch, TableId::default(), &key_range);

        let staging_imm = staging_imm_iter
            .cloned()
            .collect::<Vec<ImmutableMemtable>>();

        assert_eq!(1, staging_imm.len());
        assert_eq!(0, staging_sst_iter.count());
        assert!(staging_imm.iter().any(|imm| imm.epoch() <= epoch));
    }

    {
        // several epoch
        for _ in 0..5 {
            // epoch from 1 to 6
            epoch += 1;
            let kv_pairs = gen_dummy_batch();
            let imm = SharedBufferBatch::build_shared_buffer_batch(
                epoch,
                kv_pairs,
                TableId::from(table_id),
                None,
            )
            .await;

            read_version.update(VersionUpdate::Staging(StagingData::ImmMem(imm)));
        }

        for epoch in 1..epoch {
            let key = iterator_test_table_key_of(0);
            let key_range = (Bound::Included(key.to_vec()), Bound::Included(key.to_vec()));

            let (staging_imm_iter, staging_sst_iter) =
                read_version
                    .staging()
                    .prune_overlap(epoch, TableId::default(), &key_range);

            let staging_imm = staging_imm_iter
                .cloned()
                .collect::<Vec<ImmutableMemtable>>();

            assert_eq!(epoch, staging_imm.len() as u64);
            assert_eq!(0, staging_sst_iter.count());
            assert!(staging_imm.iter().any(|imm| imm.epoch() <= epoch));
        }
    }

    {
        // test clean imm with sst update info
        let staging = read_version.staging();
        assert_eq!(6, staging.imm.len());
        let batch_id_vec_for_clear = staging
            .imm
            .iter()
            .rev()
            .map(|imm| imm.batch_id())
            .take(3)
            .rev()
            .collect::<Vec<_>>();

        let epoch_id_vec_for_clear = staging
            .imm
            .iter()
            .rev()
            .map(|imm| imm.epoch())
            .take(3)
            .rev()
            .collect::<Vec<_>>();

        let dummy_sst = StagingSstableInfo::new(
            vec![
                SstableInfo {
                    id: 1,
                    key_range: Some(KeyRange {
                        left: key_with_epoch(iterator_test_key_of_epoch(0, 1), 1),
                        right: key_with_epoch(iterator_test_key_of_epoch(0, 2), 2),
                    }),
                    file_size: 1,
                    table_ids: vec![0],
                    meta_offset: 1,
                    stale_key_count: 1,
                    total_key_count: 1,
                    divide_version: 0,
                },
                SstableInfo {
                    id: 2,
                    key_range: Some(KeyRange {
                        left: key_with_epoch(iterator_test_key_of_epoch(0, 3), 3),
                        right: key_with_epoch(iterator_test_key_of_epoch(0, 3), 3),
                    }),
                    file_size: 1,
                    table_ids: vec![0],
                    meta_offset: 1,
                    stale_key_count: 1,
                    total_key_count: 1,
                    divide_version: 0,
                },
            ],
            epoch_id_vec_for_clear,
            batch_id_vec_for_clear,
        );

        {
            read_version.update(VersionUpdate::Staging(StagingData::Sst(dummy_sst)));
        }
    }

    {
        // test clear related batch after update sst

        // after update sst
        // imm(0, 1, 2) => sst{sst_id: 1}
        // staging => {imm(3, 4, 5), sst[{sst_id: 1}, {sst_id: 2}]}
        let staging = read_version.staging();
        assert_eq!(3, read_version.staging().imm.len());
        assert_eq!(1, read_version.staging().sst.len());
        assert_eq!(2, read_version.staging().sst[0].sstable_infos().len());
        let remain_batch_id_vec = staging
            .imm
            .iter()
            .map(|imm| imm.batch_id())
            .collect::<Vec<_>>();
        assert!(remain_batch_id_vec.iter().any(|batch_id| *batch_id > 2));
    }

    {
        let key_range_left = iterator_test_key_of_epoch(0, 0);
        let key_range_right = iterator_test_key_of_epoch(0, 4);

        let key_range = (
            Bound::Included(key_range_left),
            Bound::Included(key_range_right),
        );

        let (staging_imm_iter, staging_sst_iter) =
            read_version
                .staging()
                .prune_overlap(epoch, TableId::default(), &key_range);

        let staging_imm = staging_imm_iter.cloned().collect_vec();
        assert_eq!(1, staging_imm.len());
        assert_eq!(4, staging_imm[0].epoch());

        let staging_ssts = staging_sst_iter.cloned().collect_vec();
        assert_eq!(2, staging_ssts.len());
        assert_eq!(1, staging_ssts[0].id);
        assert_eq!(2, staging_ssts[1].id);
    }

    {
        let key_range_left = iterator_test_key_of_epoch(0, 3);
        let key_range_right = iterator_test_key_of_epoch(0, 4);

        let key_range = (
            Bound::Included(key_range_left),
            Bound::Included(key_range_right),
        );

        let (staging_imm_iter, staging_sst_iter) =
            read_version
                .staging()
                .prune_overlap(epoch, TableId::default(), &key_range);

        let staging_imm = staging_imm_iter.cloned().collect_vec();
        assert_eq!(1, staging_imm.len());
        assert_eq!(4, staging_imm[0].epoch());

        let staging_ssts = staging_sst_iter.cloned().collect_vec();
        assert_eq!(1, staging_ssts.len());
        assert_eq!(2, staging_ssts[0].id);
    }
}<|MERGE_RESOLUTION|>--- conflicted
+++ resolved
@@ -18,13 +18,10 @@
 use risingwave_common::catalog::TableId;
 use risingwave_hummock_sdk::key::key_with_epoch;
 use risingwave_meta::hummock::test_utils::setup_compute_env;
-<<<<<<< HEAD
-use risingwave_pb::hummock::SstableInfo;
-use risingwave_storage::hummock::iterator::test_utils::iterator_test_table_key_of;
-=======
 use risingwave_pb::hummock::{KeyRange, SstableInfo};
-use risingwave_storage::hummock::iterator::test_utils::iterator_test_key_of_epoch;
->>>>>>> c9116100
+use risingwave_storage::hummock::iterator::test_utils::{
+    iterator_test_table_key_of, iterator_test_user_key_of,
+};
 use risingwave_storage::hummock::shared_buffer::shared_buffer_batch::SharedBufferBatch;
 use risingwave_storage::hummock::store::memtable::ImmutableMemtable;
 use risingwave_storage::hummock::store::version::{
@@ -48,7 +45,7 @@
 
     {
         // single imm
-        let kv_pairs = gen_dummy_batch();
+        let kv_pairs = gen_dummy_batch(epoch);
         let imm = SharedBufferBatch::build_shared_buffer_batch(
             epoch,
             kv_pairs,
@@ -59,7 +56,7 @@
 
         read_version.update(VersionUpdate::Staging(StagingData::ImmMem(imm)));
 
-        let key = iterator_test_table_key_of(0);
+        let key = iterator_test_table_key_of(epoch as usize);
         let key_range = (Bound::Included(key.to_vec()), Bound::Included(key.to_vec()));
 
         let (staging_imm_iter, staging_sst_iter) =
@@ -81,7 +78,7 @@
         for _ in 0..5 {
             // epoch from 1 to 6
             epoch += 1;
-            let kv_pairs = gen_dummy_batch();
+            let kv_pairs = gen_dummy_batch(epoch);
             let imm = SharedBufferBatch::build_shared_buffer_batch(
                 epoch,
                 kv_pairs,
@@ -94,7 +91,7 @@
         }
 
         for epoch in 1..epoch {
-            let key = iterator_test_table_key_of(0);
+            let key = iterator_test_table_key_of(epoch as usize);
             let key_range = (Bound::Included(key.to_vec()), Bound::Included(key.to_vec()));
 
             let (staging_imm_iter, staging_sst_iter) =
@@ -106,7 +103,7 @@
                 .cloned()
                 .collect::<Vec<ImmutableMemtable>>();
 
-            assert_eq!(epoch, staging_imm.len() as u64);
+            assert_eq!(1, staging_imm.len() as u64);
             assert_eq!(0, staging_sst_iter.count());
             assert!(staging_imm.iter().any(|imm| imm.epoch() <= epoch));
         }
@@ -139,8 +136,8 @@
                 SstableInfo {
                     id: 1,
                     key_range: Some(KeyRange {
-                        left: key_with_epoch(iterator_test_key_of_epoch(0, 1), 1),
-                        right: key_with_epoch(iterator_test_key_of_epoch(0, 2), 2),
+                        left: key_with_epoch(iterator_test_user_key_of(1).encode(), 1),
+                        right: key_with_epoch(iterator_test_user_key_of(2).encode(), 2),
                     }),
                     file_size: 1,
                     table_ids: vec![0],
@@ -152,8 +149,8 @@
                 SstableInfo {
                     id: 2,
                     key_range: Some(KeyRange {
-                        left: key_with_epoch(iterator_test_key_of_epoch(0, 3), 3),
-                        right: key_with_epoch(iterator_test_key_of_epoch(0, 3), 3),
+                        left: key_with_epoch(iterator_test_user_key_of(3).encode(), 3),
+                        right: key_with_epoch(iterator_test_user_key_of(3).encode(), 3),
                     }),
                     file_size: 1,
                     table_ids: vec![0],
@@ -191,8 +188,8 @@
     }
 
     {
-        let key_range_left = iterator_test_key_of_epoch(0, 0);
-        let key_range_right = iterator_test_key_of_epoch(0, 4);
+        let key_range_left = iterator_test_table_key_of(0);
+        let key_range_right = iterator_test_table_key_of(4 as usize);
 
         let key_range = (
             Bound::Included(key_range_left),
@@ -215,8 +212,8 @@
     }
 
     {
-        let key_range_left = iterator_test_key_of_epoch(0, 3);
-        let key_range_right = iterator_test_key_of_epoch(0, 4);
+        let key_range_left = iterator_test_table_key_of(3);
+        let key_range_right = iterator_test_table_key_of(4);
 
         let key_range = (
             Bound::Included(key_range_left),
