--- conflicted
+++ resolved
@@ -49,11 +49,8 @@
         local_object_store: "memory".to_string(),
         share_buffer_upload_concurrency: 1,
         compactor_memory_limit_mb: 64,
-<<<<<<< HEAD
+        sstable_id_remote_fetch_number: 1,
         ..Default::default()
-=======
-        sstable_id_remote_fetch_number: 1,
->>>>>>> 184e9152
     }
 }
 
