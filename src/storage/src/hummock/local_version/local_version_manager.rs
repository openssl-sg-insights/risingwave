// Copyright 2022 Singularity Data
//
// Licensed under the Apache License, Version 2.0 (the "License");
// you may not use this file except in compliance with the License.
// You may obtain a copy of the License at
//
// http://www.apache.org/licenses/LICENSE-2.0
//
// Unless required by applicable law or agreed to in writing, software
// distributed under the License is distributed on an "AS IS" BASIS,
// WITHOUT WARRANTIES OR CONDITIONS OF ANY KIND, either express or implied.
// See the License for the specific language governing permissions and
// limitations under the License.

use std::collections::HashMap;
use std::ops::RangeBounds;
use std::sync::atomic::{AtomicUsize, Ordering};
use std::sync::Arc;

use bytes::Bytes;
use parking_lot::{RwLock, RwLockWriteGuard};
use risingwave_common::catalog::TableId;
use risingwave_common::config::StorageConfig;
use risingwave_hummock_sdk::compaction_group::hummock_version_ext::HummockVersionExt;
#[cfg(any(test, feature = "test"))]
use risingwave_hummock_sdk::filter_key_extractor::FilterKeyExtractorManager;
use risingwave_hummock_sdk::CompactionGroupId;
use risingwave_pb::hummock::pin_version_response;
use risingwave_pb::hummock::pin_version_response::Payload;
#[cfg(any(test, feature = "test"))]
use risingwave_rpc_client::HummockMetaClient;
use tokio::task::JoinHandle;
use tracing::{error, info};

<<<<<<< HEAD
use crate::hummock::conflict_detector::ConflictDetector;
=======
use crate::hummock::event_handler::{BufferTracker, HummockEvent};
>>>>>>> bb653e2e
use crate::hummock::local_version::pinned_version::PinnedVersion;
use crate::hummock::local_version::{LocalVersion, ReadVersion, SyncUncommittedDataStage};
use crate::hummock::shared_buffer::shared_buffer_batch::SharedBufferBatch;
use crate::hummock::shared_buffer::shared_buffer_uploader::{
    SharedBufferUploader, UploadTaskPayload,
};
use crate::hummock::shared_buffer::OrderIndex;
#[cfg(any(test, feature = "test"))]
use crate::hummock::sstable_store::SstableStoreRef;
use crate::hummock::utils::validate_table_key_range;
use crate::hummock::{HummockEpoch, HummockResult, MemoryLimiter, SstableIdManagerRef, TrackerId};
#[cfg(any(test, feature = "test"))]
use crate::monitor::StateStoreMetrics;
use crate::storage_value::StorageValue;
use crate::store::SyncResult;

<<<<<<< HEAD
#[derive(Clone)]
pub struct BufferTracker {
    pub flush_threshold: usize,
    global_buffer: Arc<MemoryLimiter>,
    pub(crate) global_upload_task_size: Arc<AtomicUsize>,
}

impl BufferTracker {
    pub fn new(flush_threshold: usize, memory_limit: Arc<MemoryLimiter>) -> Self {
        Self {
            flush_threshold,
            global_buffer: memory_limit,
            global_upload_task_size: Arc::new(AtomicUsize::new(0)),
        }
    }

    pub fn get_buffer_size(&self) -> usize {
        self.global_buffer.get_memory_usage() as usize
    }

    pub fn get_memory_limiter(&self) -> &Arc<MemoryLimiter> {
        &self.global_buffer
    }

    pub fn get_upload_task_size(&self) -> usize {
        self.global_upload_task_size.load(Ordering::Relaxed)
    }

    /// Return true when the buffer size minus current upload task size is still greater than the
    /// flush threshold.
    pub fn need_more_flush(&self) -> bool {
        self.get_buffer_size() > self.flush_threshold + self.get_upload_task_size()
    }
}

struct WorkerContext {
    version_update_notifier_tx: tokio::sync::watch::Sender<HummockVersionId>,
}

impl WorkerContext {
    pub fn notify_version_id(&self, version_id: HummockVersionId) {
        self.version_update_notifier_tx.send(version_id).ok();
    }
}

=======
>>>>>>> bb653e2e
pub type LocalVersionManagerRef = Arc<LocalVersionManager>;

/// The `LocalVersionManager` maintains a local copy of storage service's hummock version data.
/// By acquiring a `ScopedLocalVersion`, the `Sstables` of this version is guaranteed to be valid
/// during the lifetime of `ScopedLocalVersion`. Internally `LocalVersionManager` will pin/unpin the
/// versions in storage service.
pub struct LocalVersionManager {
    pub(crate) local_version: RwLock<LocalVersion>,
<<<<<<< HEAD
    worker_context: WorkerContext,
    pub buffer_tracker: BufferTracker,
    write_conflict_detector: Option<Arc<ConflictDetector>>,
    pub shared_buffer_uploader: Arc<SharedBufferUploader>,
=======
    buffer_tracker: BufferTracker,
    shared_buffer_uploader: Arc<SharedBufferUploader>,
>>>>>>> bb653e2e
    sstable_id_manager: SstableIdManagerRef,
}

impl LocalVersionManager {
    #[allow(clippy::too_many_arguments)]
    pub fn new(
        options: Arc<StorageConfig>,
        pinned_version: PinnedVersion,
        sstable_id_manager: SstableIdManagerRef,
        shared_buffer_uploader: Arc<SharedBufferUploader>,
        memory_limiter: Arc<MemoryLimiter>,
    ) -> Arc<Self> {
        assert!(pinned_version.is_valid());
        let capacity = (options.shared_buffer_capacity_mb as usize) * (1 << 20);

        let buffer_tracker = BufferTracker::new(
            // 0.8 * capacity
            // TODO: enable setting the ratio with config
            capacity * 4 / 5,
            // capacity,
            memory_limiter,
        );

        Arc::new(LocalVersionManager {
            local_version: RwLock::new(LocalVersion::new(pinned_version)),
            buffer_tracker,
            shared_buffer_uploader,
            sstable_id_manager,
        })
    }

    #[cfg(any(test, feature = "test"))]
    pub fn for_test(
        options: Arc<StorageConfig>,
        pinned_version: PinnedVersion,
        sstable_store: SstableStoreRef,
        hummock_meta_client: Arc<dyn HummockMetaClient>,
    ) -> LocalVersionManagerRef {
        let sstable_id_manager = Arc::new(crate::hummock::SstableIdManager::new(
            hummock_meta_client.clone(),
            options.sstable_id_remote_fetch_number,
        ));
        Self::new(
            options.clone(),
            pinned_version,
            sstable_id_manager.clone(),
            Arc::new(SharedBufferUploader::new(
                options,
                sstable_store,
                hummock_meta_client,
                Arc::new(StateStoreMetrics::unused()),
                sstable_id_manager,
                Arc::new(FilterKeyExtractorManager::default()),
            )),
            MemoryLimiter::unlimit(),
        )
    }

    pub fn get_buffer_tracker(&self) -> &BufferTracker {
        &self.buffer_tracker
    }

    /// Updates cached version if the new version is of greater id.
    /// You shouldn't unpin even the method returns false, as it is possible `hummock_version` is
    /// being referenced by some readers.
    pub fn try_update_pinned_version(
        &self,
        pin_resp_payload: pin_version_response::Payload,
    ) -> Option<PinnedVersion> {
        let old_version = self.local_version.read();
        let new_version_id = match &pin_resp_payload {
            Payload::VersionDeltas(version_deltas) => match version_deltas.version_deltas.last() {
                Some(version_delta) => version_delta.id,
                None => old_version.pinned_version().id(),
            },
            Payload::PinnedVersion(version) => version.get_id(),
        };

        if old_version.pinned_version().id() >= new_version_id {
            return None;
        }

        let (newly_pinned_version, version_deltas) = match pin_resp_payload {
            Payload::VersionDeltas(version_deltas) => {
                let mut version_to_apply = old_version.pinned_version().version();
                for version_delta in &version_deltas.version_deltas {
                    assert_eq!(version_to_apply.id, version_delta.prev_id);
                    version_to_apply.apply_version_delta(version_delta);
                }
                (version_to_apply, Some(version_deltas.version_deltas))
            }
            Payload::PinnedVersion(version) => (version, None),
        };

        validate_table_key_range(&newly_pinned_version);

        drop(old_version);
        let mut new_version = self.local_version.write();
        // check again to prevent other thread changes new_version.
        if new_version.pinned_version().id() >= newly_pinned_version.get_id() {
            return None;
        }

        self.sstable_id_manager
            .remove_watermark_sst_id(TrackerId::Epoch(newly_pinned_version.max_committed_epoch));
        new_version.set_pinned_version(newly_pinned_version, version_deltas);
        let result = new_version.pinned_version().clone();
        RwLockWriteGuard::unlock_fair(new_version);

        Some(result)
    }

    pub fn write_shared_buffer_batch(&self, batch: SharedBufferBatch) {
        self.write_shared_buffer_inner(batch.epoch(), batch);
    }

    pub async fn write_shared_buffer(
        &self,
        epoch: HummockEpoch,
        kv_pairs: Vec<(Bytes, StorageValue)>,
        table_id: TableId,
    ) -> HummockResult<usize> {
        let batch = SharedBufferBatch::build_shared_buffer_batch(
            epoch,
            kv_pairs,
            table_id,
            Some(self.buffer_tracker.get_memory_limiter().as_ref()),
        )
        .await;
        let batch_size = batch.size();
        self.write_shared_buffer_inner(batch.epoch(), batch);
        Ok(batch_size)
    }

    pub(crate) fn write_shared_buffer_inner(&self, epoch: HummockEpoch, batch: SharedBufferBatch) {
        let mut local_version_guard = self.local_version.write();
        let sealed_epoch = local_version_guard.get_sealed_epoch();
        assert!(
            epoch > sealed_epoch,
            "write epoch must greater than max current epoch, write epoch {}, sealed epoch {}",
            epoch,
            sealed_epoch
        );
        // Write into shared buffer

        let shared_buffer = match local_version_guard.get_mut_shared_buffer(epoch) {
            Some(shared_buffer) => shared_buffer,
            None => local_version_guard
                .new_shared_buffer(epoch, self.buffer_tracker.global_upload_task_size.clone()),
        };
        // The batch will be synced to S3 asynchronously if it is a local batch
        shared_buffer.write_batch(batch);
    }

    /// Issue a concurrent upload task to flush some local shared buffer batch to object store.
    ///
    /// This method should only be called in the buffer tracker worker.
    ///
    /// Return:
    ///   - Some(task join handle) when there is new upload task
    ///   - None when there is no new task
    pub fn flush_shared_buffer(self: Arc<Self>) -> Option<(HummockEpoch, JoinHandle<()>)> {
        let (epoch, (order_index, payload, task_write_batch_size), compaction_group_index) = {
            let mut local_version_guard = self.local_version.write();

            // The current implementation is a trivial one, which issue only one flush task and wait
            // for the task to finish.
            let mut task = None;
            let compaction_group_index =
                local_version_guard.pinned_version.compaction_group_index();
            for (epoch, shared_buffer) in local_version_guard.iter_mut_unsynced_shared_buffer() {
                if let Some(upload_task) = shared_buffer.new_upload_task() {
                    task = Some((*epoch, upload_task, compaction_group_index));
                    break;
                }
            }
            match task {
                Some(task) => task,
                None => return None,
            }
        };

        let join_handle = tokio::spawn(async move {
            info!(
                "running flush task in epoch {} of size {}",
                epoch, task_write_batch_size
            );
            // TODO: may apply different `is_local` according to whether local spill is enabled.
            let _ = self
                .run_flush_upload_task(order_index, epoch, payload, compaction_group_index)
                .await
                .inspect_err(|err| {
                    error!(
                        "upload task fail. epoch: {}, order_index: {}. Err: {:?}",
                        epoch, order_index, err
                    );
                });
            info!(
                "flush task in epoch {} of size {} finished",
                epoch, task_write_batch_size
            );
        });
        Some((epoch, join_handle))
    }

    #[cfg(any(test, feature = "test"))]
    pub async fn sync_shared_buffer(&self, epoch: HummockEpoch) -> HummockResult<SyncResult> {
        self.seal_epoch(epoch, true);
        self.await_sync_shared_buffer(epoch).await
    }

    /// send event to `event_handler` thaen seal epoch in local version.
    pub fn seal_epoch(&self, epoch: HummockEpoch, is_checkpoint: bool) {
        self.local_version.write().seal_epoch(epoch, is_checkpoint);
    }

    pub async fn await_sync_shared_buffer(&self, epoch: HummockEpoch) -> HummockResult<SyncResult> {
        tracing::trace!("sync epoch {}", epoch);

        let future = {
            // Wait all epochs' task that less than epoch.
            let mut local_version_guard = self.local_version.write();
            let (payload, sync_size) = local_version_guard.start_syncing(epoch);
            let compaction_group_index = local_version_guard
                .pinned_version()
                .compaction_group_index();
            self.run_sync_upload_task(payload, compaction_group_index, sync_size, epoch)
        };
        future.await?;
        let local_version_guard = self.local_version.read();
        let sync_data = local_version_guard
            .sync_uncommitted_data
            .get(&epoch)
            .expect("should exist");
        match sync_data.stage() {
            SyncUncommittedDataStage::CheckpointEpochSealed(_)
            | SyncUncommittedDataStage::Syncing(_) => {
                unreachable!("when a join handle is finished, the stage should be synced or failed")
            }
            SyncUncommittedDataStage::Failed(_) => Err(HummockError::other("sync task failed")),
            SyncUncommittedDataStage::Synced(ssts, sync_size) => {
                let ssts = ssts.clone();
                let sync_size = *sync_size;
                drop(local_version_guard);
                Ok(SyncResult {
                    sync_size,
                    uncommitted_ssts: ssts,
                })
            }
        }
    }

    pub async fn run_sync_upload_task(
        &self,
        task_payload: UploadTaskPayload,
        compaction_group_index: Arc<HashMap<TableId, CompactionGroupId>>,
        sync_size: usize,
        epoch: HummockEpoch,
    ) -> HummockResult<()> {
        match self
            .shared_buffer_uploader
            .flush(task_payload, epoch, compaction_group_index)
            .await
        {
            Ok(ssts) => {
                self.local_version
                    .write()
                    .data_synced(epoch, ssts, sync_size);
                Ok(())
            }
            Err(e) => {
                self.local_version.write().fail_epoch_sync(epoch);
                Err(e)
            }
        }
    }

    async fn run_flush_upload_task(
        &self,
        order_index: OrderIndex,
        epoch: HummockEpoch,
        task_payload: UploadTaskPayload,
        compaction_group_index: Arc<HashMap<TableId, CompactionGroupId>>,
    ) -> HummockResult<()> {
        let task_result = self
            .shared_buffer_uploader
            .flush(task_payload, epoch, compaction_group_index)
            .await;

        let mut local_version_guard = self.local_version.write();
        let shared_buffer_guard = local_version_guard
            .get_mut_shared_buffer(epoch)
            .expect("shared buffer should exist since some uncommitted data is not committed yet");

        match task_result {
            Ok(ssts) => {
                shared_buffer_guard.succeed_upload_task(order_index, ssts);
                Ok(())
            }
            Err(e) => {
                shared_buffer_guard.fail_upload_task(order_index);
                Err(e)
            }
        }
    }

    pub fn read_filter<R, B>(
        self: &LocalVersionManager,
        read_epoch: HummockEpoch,
        table_id: TableId,
        key_range: &R,
    ) -> ReadVersion
    where
        R: RangeBounds<B>,
        B: AsRef<[u8]>,
    {
        LocalVersion::read_filter(&self.local_version, read_epoch, table_id, key_range)
    }

    pub fn get_pinned_version(&self) -> PinnedVersion {
        self.local_version.read().pinned_version().clone()
    }

    pub(crate) fn buffer_tracker(&self) -> &BufferTracker {
        &self.buffer_tracker
    }

    pub fn sstable_id_manager(&self) -> SstableIdManagerRef {
        self.sstable_id_manager.clone()
    }
}

// concurrent worker thread of `LocalVersionManager`
impl LocalVersionManager {
    pub fn clear_shared_buffer(&self) {
        self.local_version.write().shared_buffer.clear();
        self.local_version.write().sync_uncommitted_data.clear();
    }
}

#[cfg(any(test, feature = "test"))]
// Some method specially for tests of `LocalVersionManager`
impl LocalVersionManager {
    pub fn local_version(&self) -> &RwLock<LocalVersion> {
        &self.local_version
    }

    pub fn get_local_version(&self) -> LocalVersion {
        self.local_version.read().clone()
    }

    pub fn get_shared_buffer_size(&self) -> usize {
        self.buffer_tracker.get_buffer_size()
    }
}<|MERGE_RESOLUTION|>--- conflicted
+++ resolved
@@ -32,11 +32,6 @@
 use tokio::task::JoinHandle;
 use tracing::{error, info};
 
-<<<<<<< HEAD
-use crate::hummock::conflict_detector::ConflictDetector;
-=======
-use crate::hummock::event_handler::{BufferTracker, HummockEvent};
->>>>>>> bb653e2e
 use crate::hummock::local_version::pinned_version::PinnedVersion;
 use crate::hummock::local_version::{LocalVersion, ReadVersion, SyncUncommittedDataStage};
 use crate::hummock::shared_buffer::shared_buffer_batch::SharedBufferBatch;
@@ -47,13 +42,14 @@
 #[cfg(any(test, feature = "test"))]
 use crate::hummock::sstable_store::SstableStoreRef;
 use crate::hummock::utils::validate_table_key_range;
-use crate::hummock::{HummockEpoch, HummockResult, MemoryLimiter, SstableIdManagerRef, TrackerId};
+use crate::hummock::{
+    HummockEpoch, HummockError, HummockResult, MemoryLimiter, SstableIdManagerRef, TrackerId,
+};
 #[cfg(any(test, feature = "test"))]
 use crate::monitor::StateStoreMetrics;
 use crate::storage_value::StorageValue;
 use crate::store::SyncResult;
 
-<<<<<<< HEAD
 #[derive(Clone)]
 pub struct BufferTracker {
     pub flush_threshold: usize,
@@ -89,18 +85,6 @@
     }
 }
 
-struct WorkerContext {
-    version_update_notifier_tx: tokio::sync::watch::Sender<HummockVersionId>,
-}
-
-impl WorkerContext {
-    pub fn notify_version_id(&self, version_id: HummockVersionId) {
-        self.version_update_notifier_tx.send(version_id).ok();
-    }
-}
-
-=======
->>>>>>> bb653e2e
 pub type LocalVersionManagerRef = Arc<LocalVersionManager>;
 
 /// The `LocalVersionManager` maintains a local copy of storage service's hummock version data.
@@ -109,15 +93,8 @@
 /// versions in storage service.
 pub struct LocalVersionManager {
     pub(crate) local_version: RwLock<LocalVersion>,
-<<<<<<< HEAD
-    worker_context: WorkerContext,
-    pub buffer_tracker: BufferTracker,
-    write_conflict_detector: Option<Arc<ConflictDetector>>,
+    buffer_tracker: BufferTracker,
     pub shared_buffer_uploader: Arc<SharedBufferUploader>,
-=======
-    buffer_tracker: BufferTracker,
-    shared_buffer_uploader: Arc<SharedBufferUploader>,
->>>>>>> bb653e2e
     sstable_id_manager: SstableIdManagerRef,
 }
 
