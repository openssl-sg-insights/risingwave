--- conflicted
+++ resolved
@@ -108,15 +108,10 @@
         TEST_KEYS_COUNT,
     )
     .await;
-<<<<<<< HEAD
-    let mut iter = ReverseConcatIterator::new(
+    let mut iter = BackwardConcatIterator::new(
         vec![table1.get_sstable_info(), table0.get_sstable_info()],
         sstable_store,
     );
-=======
-    let mut iter =
-        BackwardConcatIterator::new(vec![Arc::new(table1), Arc::new(table0)], sstable_store);
->>>>>>> 5f3c6d4c
     iter.rewind().await.unwrap();
     fail::cfg(mem_read_err, "return").unwrap();
     let result = iter.seek(iterator_test_key_of(2).as_slice()).await;
@@ -217,13 +212,8 @@
         tables
             .iter()
             .map(|table| -> Box<dyn HummockIterator<Direction = Backward>> {
-<<<<<<< HEAD
-                Box::new(ReverseSSTableIterator::new(
+                Box::new(BackwardSSTableIterator::new(
                     block_on(sstable_store.sstable(table.id)).unwrap(),
-=======
-                Box::new(BackwardSSTableIterator::new(
-                    table.clone(),
->>>>>>> 5f3c6d4c
                     sstable_store.clone(),
                 ))
             }),
@@ -321,21 +311,12 @@
     )
     .await;
     let iters: Vec<BoxedBackwardHummockIterator> = vec![
-<<<<<<< HEAD
-        Box::new(ReverseSSTableIterator::new(
+        Box::new(BackwardSSTableIterator::new(
             sstable_store.sstable(table0.id).await.unwrap(),
             sstable_store.clone(),
         )),
-        Box::new(ReverseSSTableIterator::new(
+        Box::new(BackwardSSTableIterator::new(
             sstable_store.sstable(table1.id).await.unwrap(),
-=======
-        Box::new(BackwardSSTableIterator::new(
-            Arc::new(table0),
-            sstable_store.clone(),
-        )),
-        Box::new(BackwardSSTableIterator::new(
-            Arc::new(table1),
->>>>>>> 5f3c6d4c
             sstable_store.clone(),
         )),
     ];
