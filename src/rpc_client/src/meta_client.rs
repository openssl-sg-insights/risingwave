--- conflicted
+++ resolved
@@ -472,18 +472,6 @@
             .await
     }
 
-<<<<<<< HEAD
-    pub async fn risectl_set_write_limiter_threshold(
-        &self,
-        threshold: WriteLimiterThreshold,
-    ) -> Result<RiseCtlSetWriteLimiterThresholdResponse> {
-        let request = RiseCtlSetWriteLimiterThresholdRequest {
-            threshold: Some(threshold),
-        };
-        self.inner
-            .rise_ctl_set_write_limiter_threshold(request)
-            .await
-=======
     pub async fn reset_current_version(&self) -> Result<HummockVersion> {
         let req = ResetCurrentVersionRequest {};
         Ok(self
@@ -556,7 +544,6 @@
         let req = GetAssignedCompactTaskNumRequest {};
         let resp = self.inner.get_assigned_compact_task_num(req).await?;
         Ok(resp.num_tasks as usize)
->>>>>>> 3cf992f0
     }
 }
 
@@ -833,7 +820,6 @@
             ,{ hummock_client, trigger_full_gc, TriggerFullGcRequest, TriggerFullGcResponse }
             ,{ hummock_client, rise_ctl_get_pinned_versions_summary, RiseCtlGetPinnedVersionsSummaryRequest, RiseCtlGetPinnedVersionsSummaryResponse }
             ,{ hummock_client, rise_ctl_get_pinned_snapshots_summary, RiseCtlGetPinnedSnapshotsSummaryRequest, RiseCtlGetPinnedSnapshotsSummaryResponse }
-            ,{ hummock_client, rise_ctl_set_write_limiter_threshold, RiseCtlSetWriteLimiterThresholdRequest, RiseCtlSetWriteLimiterThresholdResponse }
             ,{ user_client, create_user, CreateUserRequest, CreateUserResponse }
             ,{ user_client, update_user, UpdateUserRequest, UpdateUserResponse }
             ,{ user_client, drop_user, DropUserRequest, DropUserResponse }
