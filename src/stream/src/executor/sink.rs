--- conflicted
+++ resolved
@@ -61,10 +61,6 @@
     async fn execute_inner(self) {
         let sink_config = SinkConfig::from_hashmap(self.properties.clone())
             .map_err(StreamExecutorError::sink_error)?;
-<<<<<<< HEAD
-=======
-        let _sink = build_sink(sink_config);
->>>>>>> 11f23a4f
 
         let mut sink = build_sink(sink_config)
             .await
