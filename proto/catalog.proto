--- conflicted
+++ resolved
@@ -40,12 +40,8 @@
   string name = 4;
   uint32 associated_table_id = 5;
   map<string, string> properties = 6;
-<<<<<<< HEAD
-  string owner = 7;
+  uint32 owner = 7;
   repeated uint32 dependent_relations = 8;
-=======
-  uint32 owner = 7;
->>>>>>> 2aab7853
 }
 
 // See `TableCatalog` struct in frontend crate for more information.
